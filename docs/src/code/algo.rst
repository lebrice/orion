--- conflicted
+++ resolved
@@ -17,10 +17,7 @@
    algo/asha
    algo/pbt
    algo/tpe
-<<<<<<< HEAD
    algo/mofa
-=======
    algo/nevergrad
->>>>>>> b29f62e8
    algo/parallel_strategy
    algo/registry