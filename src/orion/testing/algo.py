"""Generic tests for Algorithms"""
from __future__ import annotations

import copy
import inspect
import itertools
import logging
from dataclasses import dataclass, field
from typing import ClassVar, Generic, Sequence, TypeVar

import numpy
import pytest

import orion.algo.base
from orion.algo.base import BaseAlgorithm
from orion.algo.parallel_strategy import strategy_factory
from orion.algo.space import Space
from orion.benchmark.task.branin import Branin
from orion.core.io.space_builder import SpaceBuilder
from orion.core.utils import backward, format_trials
from orion.core.worker.primary_algo import SpaceTransformAlgoWrapper, create_algo
from orion.core.worker.trial import Trial

AlgoType = TypeVar("AlgoType", bound=BaseAlgorithm)


def customized_mutate_example(search_space, rng, old_value, **kwargs):
    """Define a customized mutate function example"""
    multiply_factor = kwargs.pop("multiply_factor", 3.0)
    add_factor = kwargs.pop("add_factor", 1)
    if search_space.type == "real":
        new_value = old_value / multiply_factor
    elif search_space.type == "integer":
        new_value = int(old_value + add_factor)
    else:
        new_value = old_value
    return new_value


@dataclass
class TestPhase:
    name: str
    """ Name of the test phase."""

    n_trials: int
    """ Number of trials after which the phase should begin."""

    method_to_spy: str | None = None
    """ Name of the method or function that is supposed to create the trials during that test phase.

    This is currently unused. Tests could potentially pass this as an argument to mocker.spy to
    check that the method is called the right number of times during each phase.
    """

    # The previous phase or None if this is the first one.
    prev: TestPhase | None = field(default=None, repr=False)
    # The next phase, or an int with max_trials.
    next: TestPhase | int | None = field(default=None, repr=False)

    @property
    def length(self) -> int:
        """Returns the duration of this test phase, in number of trials."""
        assert self.next
        next_start = (
            self.next.n_trials if isinstance(self.next, TestPhase) else self.next
        )
        return next_start - self.n_trials

    @property
    def end_n_trials(self) -> int:
        """Returns the end of this test phase (either start of next phase or max_trials)."""
        return self.n_trials + self.length


# just so pytest doesn't complain about this.
TestPhase.__test__ = False  # type: ignore


def _are_equal(a, b) -> bool:
    """Compare two statedicts and return if they are equal. This is required because of annoying
    numpy array comparisons and such.
    """
    try:
        numpy.testing.assert_equal(a, b)
        return True
    except AssertionError:
        return False


def first_phase_only(test):
    """Decorator to run a test only on the first phase of the algorithm."""
    return pytest.mark.usefixtures("first_phase")(test)


def last_phase_only(test):
    """Decorator to run a test only on the last test phase of the algorithm."""
    return pytest.mark.usefixtures("last_phase")(test)


class BaseAlgoTests(Generic[AlgoType]):
    """Generic Test-suite for HPO algorithms.

    This test-suite covers all typical cases for HPO algorithms. To use it for a new algorithm,
    the class inheriting from this one must redefine the attributes ``algo_name`` with
    the name of the algorithm used to create it with the algorithm factory
    ``orion.core.worker.primary_algo.SpaceTransformAlgoWrapper`` and ``config`` with a base
    configuration for the algorithm that contains all its arguments. The base space can be redefine
    if needed with the attribute ``space``.

    Most algorithms have different phases that should be tested. For instance TPE has a first phase
    of random search and a second of Bayesian Optimization. The random search and Bayesian
    optimization phases use different logic and should both be tested.
    The `phases` class attribute can be set to parametrize all tests with each phase.
    See ``tests/unittests/algo/test_tpe.py`` for an example.
    """

    algo_type: type[AlgoType]
    """ The type of algorithm under test."""

    algo_name: ClassVar[str | None] = None

    config: ClassVar[dict] = {}
    space: ClassVar[dict] = {"x": "uniform(0, 1)", "y": "uniform(0, 1)"}

    phases: ClassVar[list[TestPhase]] = [TestPhase("default", 0, "sample")]
    """ Test phases for the algorithms. Overwrte this if the algorithm has more than one phase."""

    _current_phase: ClassVar[TestPhase]

    max_trials: ClassVar[int]

    # The max number of trials required to sufficiently test out the last phase of the algorithm.
    # Used as a 'delta', so that max_trials is limited to the last phase n_trials + delta.
    _max_last_phase_trials: ClassVar[int] = 10

    # Fixtures available as class attributes:
    initial_n_trials: ClassVar[pytest.fixture]  # type: ignore
    phase: ClassVar[pytest.fixture]  # type: ignore

    def __init_subclass__(cls) -> None:

        # Set the `algo_type` attribute, if necessary.
        if not hasattr(cls, "algo_type") or not cls.algo_type:
            if not cls.algo_name:
                raise RuntimeError(
                    f"Subclasses of BaseAlgoTests must set the algo_type or algo_name attributes, "
                    f"but class {cls.__qualname__} does not have either."
                )
            cls.algo_type = orion.algo.base.algo_factory.get_class(cls.algo_name)
        if not cls.algo_name:
            cls.algo_name = cls.algo_type.__name__.lower()

        # The first test phase should always have 0 as its n_trials, since algorithms are
        # supposed to work starting from 0 trials.
        assert cls.phases[0].n_trials == 0
        cls._current_phase = cls.phases[0]

        assert cls.phases == sorted(cls.phases, key=lambda v: v.n_trials)

        # Set a default value for the maximum number of trials programmatically.

        last_phase_start = cls.phases[-1].n_trials

        # NOTE: Because we auto-generate a max_trials for each class based on its phases, and we
        # have a default phase above, all subclasses of BaseAlgoTests will have an auto-generated
        # value for max_trials (even abstract ones for e.g. plugins).
        # For concrete test classes who use different phases than their parent, but don't define a
        # max_trials property, we want to auto-generate its value, and not use the max_trials of
        # their base class.
        # This is why we use `not in cls.__dict__` instead of `not hasattr(cls, "max_trials")`:
        if "max_trials" not in cls.__dict__:
            cls.max_trials = last_phase_start + cls._max_last_phase_trials
        elif last_phase_start > cls.max_trials - cls._max_last_phase_trials:
            raise ValueError(
                f"Test class {cls.__qualname__} isn't configured properly:\n"
                f"max_trials ({cls.max_trials}) should be larger than the start of the last phase "
                f"({cls.phases[-1].n_trials}) + delta ({cls._max_last_phase_trials}), for the last "
                f"phase to be properly tested. "
            )
        elif last_phase_start > cls.max_trials + cls._max_last_phase_trials:
            raise ValueError(
                f"Test class {cls.__qualname__} isn't configured properly:\n"
                f"max_trials ({cls.max_trials}) is larger than necessary, making tests longer to "
                f"run. Set max_trials to a value that is smaller than the start of the last phase "
                f"({last_phase_start}) + some delta (for example, {cls._max_last_phase_trials}), "
                f"so tests run efficiently."
            )

        # Inform the TestPhase object of their neighbours.
        # This can be used by tests to get the duration, start, end, etc of the test phases.
        previous: TestPhase | None = None
        for test_phase in cls.phases:
            if previous is not None:
                previous.next = test_phase
            test_phase.prev = previous
            previous = test_phase
        cls.phases[-1].next = cls.max_trials

        @pytest.fixture(
            name="phase",
            autouse=True,
            params=cls.phases,
            ids=[phase.name for phase in cls.phases],
        )
        def phase(cls, request: pytest.FixtureRequest):
            """Fixture to parametrize tests with different phases."""
            test_phase: TestPhase = request.param  # type: ignore

            # Temporarily change the class attribute holding the current phase.
            original_phase = cls._current_phase
            cls._current_phase = test_phase
            # NOTE: If we want to actually use this spy stuff, We could create a spy for each
            # phase, and then in create_algo, after the force_observe, for each (phase, spy)
            # pair, check that the call_count is equal to phase.n_trials - prev_phase.n_trials
            # or something similar.
            yield test_phase
            cls._current_phase = original_phase

        # Store it somewhere on the class so it gets included in the test scope.
        cls.phase = phase  # type: ignore

    @pytest.fixture()
    def first_phase(self, phase: TestPhase):
        if phase != type(self).phases[0]:
            pytest.skip(reason="Test runs only on first phase.")
        return phase

    @pytest.fixture()
    def last_phase(self, phase: TestPhase):
        if phase != type(self).phases[-1]:
            pytest.skip(reason="Test runs only on last phase.")
        return phase

    @classmethod
    def set_phases(cls, phases: Sequence[TestPhase]):
        """Parametrize the tests with different phases.

        Some algorithms have different phases that should be tested. For instance
        TPE have a first phase of random search and a second of Bayesian Optimization.
        The random search and Bayesian optimization are different implementations and both should be
        tested.

        Parameters
        ----------
        phases: list of tuples
            The different phases to test. The format of the tuples should be
            (str(id of the test),
            int(number of trials before the phase begins),
            str(name of the algorithm's attribute to spy (ex: "space.sample"))
            )
        """
        cls.phases = [TestPhase(*phase) for phase in phases]

    @classmethod
    def create_algo(
        cls,
        config: dict | None = None,
        space: Space | None = None,
        seed: int | Sequence[int] | None = None,
        n_observed_trials: int | None = None,
        **kwargs,
    ) -> SpaceTransformAlgoWrapper[AlgoType]:
        """Create the algorithm based on config.

        Also initializes the algorithm with the required number of random trials from the previous
        test phases before returning it.

        Parameters
        ----------
        config: dict, optional
            The configuration for the algorithm. ``cls.config`` will be used
            if ``config`` is ``None``.
        space: ``orion.algo.space.Space``, optional
            Space object to pass to algo. The output of ``cls.create_space()``
            will be used if ``space`` is ``None``.
        seed: int | Sequence[int], optional
            When passed, `seed_rng` is called before observing anything.
        n_observed_trials: int | None, optional
            Number of trials that the algorithm should have already observed when returned.
            When ``None`` (default), observes the number of trials at which the current phase
            begins.
            When set to 0, the algorithm will be freshly initialized.
        kwargs: dict
            Values to override algorithm configuration.
        """
        algo_kwargs = copy.deepcopy(config or cls.config)
        algo_kwargs.update(kwargs)

        original_space = space or cls.create_space()
        algo = create_algo(space=original_space, algo_type=cls.algo_type, **algo_kwargs)
        # TODO: Add a `max_trials` attribute on the BaseAlgorithm class.
        algo.algorithm.max_trials = cls.max_trials

        # Seed the randomness before we observe anything.
        if seed is not None:
            algo.seed_rng(seed)

        if n_observed_trials is None:
            n_observed_trials = cls._current_phase.n_trials

        if n_observed_trials:
            assert n_observed_trials > 0
            # Force the algo to observe the given number of trials.
            cls.force_observe(num=n_observed_trials, algo=algo)
        assert algo.n_observed == n_observed_trials
        return algo

    def update_space(self, test_space: dict) -> dict:
        """Get complete space configuration with partial overwrite

        The values passed in ``test_space`` will override the default values
        in ``self.config``.

        Parameters
        ----------
        test_space: dict
            The configuration for the space.
        """
        space = copy.deepcopy(self.space)
        space.update(test_space)
        return space

    @classmethod
    def create_space(cls, space: dict | None = None):
        """Create the space object

        Parameters
        ----------
        space: dict, optional
            Configuration of the search space. The default ``self.space`` will be used
            if ``space`` is ``None``.

        """
        return SpaceBuilder().build(space if space is not None else cls.space)

    @classmethod
    def observe_trials(
        cls, trials: list[Trial], algo: BaseAlgorithm, objective: float = 0
    ):
        """Make the algorithm observe trials

        Parameters
        ----------
        trials: list of ``orion.core.worker.trial.Trial``
            Trials formatted as tuples of values
        algo: ``orion.algo.base.BaseAlgorithm``
            The algorithm used to observe trials.
        objective: int, optional
            The base objective for the trials. All objectives
            will have value ``objective + i``. Defaults to 0.
        """
        backward.algo_observe(
            algo, trials, [dict(objective=objective + i) for i in range(len(trials))]
        )

    @classmethod
    def get_num(cls, num: int):
        """Force number of trials to suggest

        Some algorithms must be tested with specific number of suggests at a time (ex: ASHA).
        This method can be overridden to change ``num`` based on the special needs.

        TODO: Remove this or give it a better name.
        """
        return num

    @classmethod
    def force_observe(cls, num: int, algo: BaseAlgorithm):
        """Force observe ``num`` trials.

        Parameters
        ----------
        num: int
            Number of trials to suggest and observe.
        algo: ``orion.algo.base.BaseAlgorithm``
            The algorithm that must suggest and observe.

        Raises
        ------
        RuntimeError
            - If the algorithm returns duplicates. Algorithms may return duplicates across workers,
              but in sequential scenarios as here, it should not happen.
            - If the algorithm fails to sample any trial at least 5 times.
        """
        objective = 0
        failed = 0
        MAX_FAILED = 5
        ids = set()

        while not algo.is_done and algo.n_observed < num and failed < MAX_FAILED:
            trials = algo.suggest(cls.get_num(num - algo.n_observed))
            if len(trials) == 0:
                failed += 1
                continue
            for trial in trials:
                if trial.hash_name in ids:
                    raise RuntimeError(f"algo suggested a duplicate: {trial}")
                ids.add(trial.hash_name)
            cls.observe_trials(trials, algo, objective)
            objective += len(trials)

        if failed >= MAX_FAILED:
            raise RuntimeError(
                f"Algorithm cannot sample more than {algo.n_observed} trials. Is it normal?"
            )

    def assert_dim_type_supported(self, test_space: dict):
        """Test that a given dimension type is properly supported by the algorithm

        This will test that the algorithm sample trials valid for the given type
        and that the algorithm can observe these trials.

        Parameters
        ----------
        test_space: the search space of the test.
        """
        space = self.create_space(self.update_space(test_space))
        algo = self.create_algo(space=space)

<<<<<<< HEAD
=======
        spy = self.spy_phase(mocker, num, algo, attr)
>>>>>>> b29f62e8
        trials = algo.suggest(1)
        assert len(trials) > 0
        assert trials[0] in space
        self.observe_trials(trials, algo, 1)

    @first_phase_only
    def test_configuration(self):
        """Test that configuration property attribute contains all class arguments."""
        algo = self.create_algo()
        assert algo.configuration != self.create_algo(config={})
        assert algo.configuration == {self.algo_name: self.config}

    def test_get_id(self):
        """Test that the id hashing is valid"""
        space = self.create_space(
            space=self.update_space({"f": "fidelity(1, 10, base=2)"})
        )

        algo = self.create_algo(space=space)

        def get_id(point, ignore_fidelity=False, exp_id=None):
            trial = format_trials.tuple_to_trial(point, space)
            trial.experiment = exp_id
            return algo.get_id(
                trial,
                ignore_fidelity=ignore_fidelity,
            )

        assert get_id([1, 1, 1]) == get_id([1, 1, 1])
        assert get_id([1, 1, 1]) != get_id([1, 2, 2])
        assert get_id([1, 1, 1]) != get_id([2, 1, 1])

        assert get_id([1, 1, 1], ignore_fidelity=False) == get_id(
            [1, 1, 1], ignore_fidelity=False
        )
        # Fidelity changes id
        assert get_id([1, 1, 1], ignore_fidelity=False) != get_id(
            [2, 1, 1], ignore_fidelity=False
        )
        # Non-fidelity changes id
        assert get_id([1, 1, 1], ignore_fidelity=False) != get_id(
            [1, 1, 2], ignore_fidelity=False
        )

        assert get_id([1, 1, 1], ignore_fidelity=True) == get_id(
            [1, 1, 1], ignore_fidelity=True
        )
        # Fidelity does not change id
        assert get_id([1, 1, 1], ignore_fidelity=True) == get_id(
            [2, 1, 1], ignore_fidelity=True
        )
        # Non-fidelity still changes id
        assert get_id([1, 1, 1], ignore_fidelity=True) != get_id(
            [1, 1, 2], ignore_fidelity=True
        )

        # Experiment id is ignored
        assert get_id([1, 1, 1], exp_id=1) == get_id([1, 1, 1], exp_id=2)

    @pytest.mark.parametrize("seed", [123])
    def test_seed_rng(self, seed: int):
        """Test that the seeding gives reproducible results."""
        algo = self.create_algo(seed=seed)

        trial_a = algo.suggest(1)[0]
        trial_b = algo.suggest(1)[0]
        assert trial_a != trial_b

        new_algo = self.create_algo(seed=seed)
        assert new_algo.n_observed == algo.n_observed
        trial_c = new_algo.suggest(1)[0]
        assert trial_c == trial_a

    def test_seed_rng_init(self):
        """Test that if the algo has a `seed` constructor argument, creating the with that argument
        is reproducible.
        """
        if "seed" not in inspect.signature(self.algo_type).parameters:
            pytest.skip(reason="algo does not have a seed as a constructor argument.")

        config = self.config.copy()
        config["seed"] = 1
        algo = self.create_algo(config=config)
        state = algo.state_dict

        first_trial = algo.suggest(1)[0]
        second_trial = algo.suggest(1)[0]
        assert first_trial != second_trial

        config = self.config.copy()
        config["seed"] = 2
        new_algo = self.create_algo(config=config)
        new_algo_state = new_algo.state_dict

        different_seed_trial = new_algo.suggest(1)[0]
        if _are_equal(new_algo_state, state):
            assert different_seed_trial == first_trial
        else:
            assert different_seed_trial != first_trial

        config = self.config.copy()
        config["seed"] = 1
        new_algo = self.create_algo(config=config)
        same_seed_trial = new_algo.suggest(1)[0]
        assert same_seed_trial == first_trial

    @pytest.mark.parametrize("seed", [123, 456])
    def test_state_dict(self, seed: int, phase: TestPhase):
        """Verify that resetting state makes sampling deterministic.

        The "source" algo is initialized at the start of each phase.
        The "target" algo instance is set to different initial conditions.
        This checks that it always gives the same suggestion as the original algo after set_state
        is used.
        """

        algo = self.create_algo(seed=seed)
        state = algo.state_dict
        a = algo.suggest(1)[0]

        # Create a new algo, without setting a seed.

        # The other algorithm is initialized at the start of the next phase.
        n_initial_trials = phase.end_n_trials
        # Use max_trials-1 so the algo can always sample at least one trial.
        if n_initial_trials == self.max_trials:
            n_initial_trials -= 1

        new_algo = self.create_algo(n_observed_trials=n_initial_trials)
        new_state = new_algo.state_dict
        b = new_algo.suggest(1)[0]
        # NOTE: For instance, if the algo doesn't have any RNG (e.g. GridSearch), this could be
        # True:
        if _are_equal(new_state, state):
            # If the state is the same, the trials should be the same.
            assert a == b
        else:
            # If the state is different, the trials should be different.
            assert a != b

        new_algo.set_state(state)
        c = new_algo.suggest(1)[0]
        assert a == c

    def test_suggest_n(self):
        """Verify that suggest returns correct number of trials if ``num`` is specified in ``suggest``."""
        algo = self.create_algo()
        trials = algo.suggest(5)
        assert trials is not None
        assert len(trials) == 5

    def test_has_suggested(self):
        """Verify that algorithm detects correctly if a trial was suggested"""
        algo = self.create_algo()
        a = algo.suggest(1)[0]
        assert algo.has_suggested(a)
        # NOTE: not algo.has_suggested(some random trial) is tested in test_has_suggested_statedict

    def test_has_suggested_statedict(self):
        """Verify that algorithm detects correctly if a trial was suggested even when state was restored."""
        algo = self.create_algo()

        a = algo.suggest(1)[0]
        state = algo.state_dict
        assert algo.has_suggested(a)

        algo = self.create_algo()
        assert not algo.has_suggested(a)

        algo.set_state(state)
        assert algo.has_suggested(a)

    def test_observe(self):
        """Verify that algorithm observes trial without any issues"""
        algo = self.create_algo()

        a = algo.space.sample()[0]
        backward.algo_observe(algo, [a], [dict(objective=1)])

        b = algo.suggest(1)[0]
        backward.algo_observe(algo, [b], [dict(objective=2)])

    def test_has_observed(self):
        """Verify that algorithm detects correctly if a trial was observed"""
        algo = self.create_algo()

        a = algo.suggest(1)[0]
        assert not algo.has_observed(a)
        backward.algo_observe(algo, [a], [dict(objective=1)])
        assert algo.has_observed(a)

        b = algo.suggest(1)[0]
        assert not algo.has_observed(b)
        backward.algo_observe(algo, [b], [dict(objective=2)])
        assert algo.has_observed(b)

    def test_has_observed_statedict(self):
        """Verify that algorithm detects correctly if a trial was observed even when state was restored."""
        algo = self.create_algo()

        a = algo.suggest(1)[0]
        backward.algo_observe(algo, [a], [dict(objective=1)])
        state = algo.state_dict

        algo = self.create_algo()
        assert not algo.has_observed(a)
        algo.set_state(state)
        assert algo.has_observed(a)

        b = algo.suggest(1)[0]
        backward.algo_observe(algo, [b], [dict(objective=2)])
        state = algo.state_dict

        algo = self.create_algo()
        assert not algo.has_observed(b)
        algo.set_state(state)
        assert algo.has_observed(b)

    def test_n_suggested(self):
        """Verify that algorithm returns correct number of suggested trials"""
        algo = self.create_algo()
        initial = algo.n_suggested
        algo.suggest(1)
        assert algo.n_suggested == initial + 1

    def test_n_observed(self):
        """Verify that algorithm returns correct number of observed trials"""
        algo = self.create_algo()
        initial = algo.n_observed
        trials = algo.suggest(1)
        assert algo.n_observed == initial
        assert len(trials) == 1
        self.observe_trials(trials, algo)
        assert algo.n_observed == initial + 1

    def test_real_data(self):
        """Test that algorithm supports real dimensions"""
        self.assert_dim_type_supported({"x": "uniform(0, 5)"})

    def test_int_data(self):
        """Test that algorithm supports integer dimensions"""
        self.assert_dim_type_supported({"x": "uniform(0, 5000, discrete=True)"})

    def test_cat_data(self):
        """Test that algorithm supports categorical dimensions"""
        self.assert_dim_type_supported(
            {  # Add 3 dims so that there exists many possible trials for the test
                "x": "choices(['a', 0.2, 1, None])",
                "y": "choices(['a', 0.2, 1, None])",
                "z": "choices(['a', 0.2, 1, None])",
            },
        )

    def test_logreal_data(self):
        """Test that algorithm supports logreal dimensions"""
        self.assert_dim_type_supported({"x": "loguniform(1, 5)"})

    def test_logint_data(self):
        """Test that algorithm supports loginteger dimensions"""
        self.assert_dim_type_supported({"x": "loguniform(1, 100, discrete=True)"})

    def test_shape_data(self):
        """Test that algorithm supports dimensions with shape"""
        self.assert_dim_type_supported({"x": "uniform(0, 5, shape=(3, 2))"})

    def test_broken_trials(self):
        """Test that algorithm can handle broken trials"""
        algo = self.create_algo()
        trial = algo.suggest(1)[0]
        trial.status = "broken"
        assert not algo.has_observed(trial)
        algo.observe([trial])
        assert algo.has_observed(trial)

    @first_phase_only
    def test_is_done_cardinality(self):
        """Test that algorithm will stop when cardinality is reached"""
        space = SpaceBuilder().build(
            {
                "x": "uniform(0, 4, discrete=True)",
                "y": "choices(['a', 'b', 'c'])",
                "z": "loguniform(1, 6, discrete=True)",
            }
        )
        assert space.cardinality == 5 * 3 * 6

        algo = self.create_algo(space=space)
        # Prevent the algo from exiting early because of a max_trials limit.
        algo.algorithm.max_trials = None

        i = 0
        for i, (x, y, z) in enumerate(itertools.product(range(5), "abc", range(1, 7))):
            assert not algo.is_done
            n = algo.n_suggested
            backward.algo_observe(
                algo,
                [format_trials.tuple_to_trial([x, y, z], space)],
                [dict(objective=i)],
            )
            assert algo.n_suggested == n + 1

        assert i + 1 == space.cardinality

        assert algo.is_done

    @last_phase_only
    def test_is_done_max_trials(self, phase: TestPhase):
        """Test that algorithm will stop when max trials is reached"""
        algo = self.create_algo()
        # NOTE: Once https://github.com/Epistimio/orion/pull/883 is merged, we could update this to
        # force observe self.max_trials - phase.n_trials instead.
        self.force_observe(self.max_trials, algo)
        assert algo.is_done

    @first_phase_only
    def test_optimize_branin(self):
        """Test that algorithm optimizes a simple task comparably to random search."""
        max_trials = 20
        task = Branin()
        space = self.create_space(task.get_search_space())
        algo = self.create_algo(space=space)
        algo.algorithm.max_trials = max_trials

        all_suggested_trials: list[Trial] = []
        all_objectives: list[float] = []

        # NOTE: Some algos work more effectively if they are asked to produce a batch of trials,
        # rather than a single trial at a time.
        max_batch_size = 5

        while len(all_suggested_trials) < max_trials and not algo.is_done:
            trials = algo.suggest(max_batch_size)
            all_suggested_trials.extend(trials)

            results = [task(**trial.params) for trial in trials]
            # NOTE: This is true for the branin task. If we ever test other tasks, this could vary.
            assert all(len(result) == 1 for result in results)
            new_objectives = [result[0]["value"] for result in results]
            all_objectives.extend(new_objectives)

            # NOTE: Not ideal that we have to unpack and repack the results of the task.
            results_for_backward_observe = [
                {"objective": objective} for objective in new_objectives
            ]
            backward.algo_observe(
                algo=algo, trials=trials, results=results_for_backward_observe
            )

        assert algo.is_done
        assert min(all_objectives) <= 10


class BaseParallelStrategyTests:
    """Generic Test-suite for parallel strategies.

    This test-suite follow the same logic than  BaseAlgoTests, but applied for ParallelStrategy
    classes.
    """

    parallel_strategy_name = None
    config = {}
    expected_value = None
    default_value = None

    def create_strategy(self, config=None, **kwargs):
        """Create the parallel strategy based on config.

        Parameters
        ----------
        config: dict, optional
            The configuration for the parallel strategy. ``self.config`` will be used
            if ``config`` is ``None``.
        kwargs: dict
            Values to override strategy configuration.
        """
        config = copy.deepcopy(config or self.config)
        config.update(kwargs)
        return strategy_factory.create(**self.config)

    def get_trials(self):
        """10 objective observations"""
        trials = []
        for i in range(10):
            trials.append(
                Trial(
                    params=[{"name": "x", "type": "real", "value": i}],
                    results=[{"name": "objective", "type": "objective", "value": i}],
                    status="completed",
                )
            )

        return trials

    def get_noncompleted_trial(self, status="reserved"):
        """Return a single trial without results"""
        return Trial(
            params=[{"name": "a", "type": "integer", "value": 6}], status=status
        )

    def get_corrupted_trial(self):
        """Return a corrupted trial with results but status reserved"""
        return Trial(
            params=[{"name": "a", "type": "integer", "value": 6}],
            results=[{"name": "objective", "type": "objective", "value": 1}],
            status="reserved",
        )

    def test_configuration(self):
        """Test that configuration property attribute contains all class arguments."""
        strategy = self.create_strategy()
        assert strategy.configuration != self.create_strategy(config={})
        assert strategy.configuration == self.config

    def test_state_dict(self):
        """Verify state is restored properly"""
        strategy = self.create_strategy()

        strategy.observe(self.get_trials())

        new_strategy = self.create_strategy()
        assert strategy.state_dict != new_strategy.state_dict

        new_strategy.set_state(strategy.state_dict)
        assert strategy.state_dict == new_strategy.state_dict

        noncompleted_trial = self.get_noncompleted_trial()

        if strategy.infer(noncompleted_trial) is None:
            assert strategy.infer(noncompleted_trial) == new_strategy.infer(
                noncompleted_trial
            )
        else:
            assert (
                strategy.infer(noncompleted_trial).objective.value
                == new_strategy.infer(noncompleted_trial).objective.value
            )

    def test_infer_no_history(self):
        """Test that strategy can infer even without having seen trials"""
        noncompleted_trial = self.get_noncompleted_trial()
        trial = self.create_strategy().infer(noncompleted_trial)
        if self.expected_value is None:
            assert trial is None
        elif self.default_value is None:
            assert trial.objective.value == self.expected_value
        else:
            assert trial.objective.value == self.default_value

    def test_handle_corrupted_trials(self, caplog):
        """Test that strategy can handle trials that has objective but status is not
        properly set to completed."""
        corrupted_trial = self.get_corrupted_trial()
        with caplog.at_level(logging.WARNING, logger="orion.algo.parallel_strategy"):
            trial = self.create_strategy().infer(corrupted_trial)

        match = "Trial `{}` has an objective but status is not completed".format(
            corrupted_trial.id
        )
        assert match in caplog.text

        assert trial is not None
        assert trial.objective.value == corrupted_trial.objective.value

    def test_handle_noncompleted_trials(self, caplog):
        with caplog.at_level(logging.WARNING, logger="orion.algo.parallel_strategy"):
            self.create_strategy().infer(self.get_noncompleted_trial())

        assert (
            "Trial `{}` has an objective but status is not completed" not in caplog.text
        )

    def test_strategy_value(self):
        """Test that ParallelStrategy returns the expected value"""
        strategy = self.create_strategy()
        strategy.observe(self.get_trials())
        trial = strategy.infer(self.get_noncompleted_trial())

        if self.expected_value is None:
            assert trial is None
        else:
            assert trial.objective.value == self.expected_value<|MERGE_RESOLUTION|>--- conflicted
+++ resolved
@@ -417,10 +417,6 @@
         space = self.create_space(self.update_space(test_space))
         algo = self.create_algo(space=space)
 
-<<<<<<< HEAD
-=======
-        spy = self.spy_phase(mocker, num, algo, attr)
->>>>>>> b29f62e8
         trials = algo.suggest(1)
         assert len(trials) > 0
         assert trials[0] in space
