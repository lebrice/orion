--- conflicted
+++ resolved
@@ -98,13 +98,9 @@
     database = setup_database({"type": "pickleddb", "host": "test.pkl"})
     assert isinstance(database, PickledDB)
 
-<<<<<<< HEAD
     # with pytest.raises(SingletonAlreadyInstantiatedError) as exc:
     #     setup_database({"type": "mongodb"})
-    # assert exc.match("A singleton instance of \(type: Database\)")
-=======
-    assert exc.match(r"A singleton instance of \(type: Database\)")
->>>>>>> 5fb2b4e2
+    # assert exc.match(r"A singleton instance of \(type: Database\)")
 
 
 def test_setup_database_bad_config_override():
@@ -112,22 +108,8 @@
     update_singletons()
     database = setup_database({"type": "pickleddb", "host": "test.pkl"})
     assert isinstance(database, PickledDB)
-<<<<<<< HEAD
     # with pytest.raises(SingletonAlreadyInstantiatedError):
     #     setup_database({"type": "pickleddb", "host": "other.pkl"})
-=======
-    with pytest.raises(SingletonAlreadyInstantiatedError):
-        setup_database({"type": "pickleddb", "host": "other.pkl"})
-
-
-def test_get_database_uninitiated():
-    """Test that get database fails if no database singleton exist"""
-    update_singletons()
-    with pytest.raises(SingletonNotInstantiatedError) as exc:
-        get_database()
-
-    assert exc.match(r"No singleton instance of \(type: Database\) was created")
->>>>>>> 5fb2b4e2
 
 
 def test_get_database():
