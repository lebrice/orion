--- conflicted
+++ resolved
@@ -7,10 +7,7 @@
 import numpy as np
 import pytest
 from base import ExploitStub, ExploreStub, sample_trials
-<<<<<<< HEAD
-=======
 from pytest_mock import MockerFixture
->>>>>>> ba4ce257
 
 from orion.algo.pbt.pbt import PBT, compute_fidelities
 from orion.algo.space import Space
@@ -21,8 +18,6 @@
 
 def _create_algo(space: Space, **pbt_kwargs) -> SpaceTransformAlgoWrapper[PBT]:
     return create_algo(PBT, space=space, **pbt_kwargs)
-
-pytest.skip("skipping PBT tests for v0.2.4", allow_module_level=True)
 
 
 class TestComputeFidelities:
