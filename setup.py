#!/usr/bin/env python
# -*- coding: utf-8 -*-
"""Installation script for Oríon."""
import os

from setuptools import setup

import versioneer


repo_root = os.path.dirname(os.path.abspath(__file__))

with open("tests/requirements.txt") as f:
    tests_require = f.readlines()

packages = [  # Packages must be sorted alphabetically to ease maintenance and merges.
    "orion.algo",
    "orion.algo.pbt",
    "orion.analysis",
    "orion.benchmark",
    "orion.client",
    "orion.core",
    "orion.executor",
    "orion.plotting",
    "orion.serving",
    "orion.storage",
    "orion.testing",
]

extras_require = {
    "test": tests_require,
    "docs": [
        "matplotlib",
        "numpydoc",
        "sphinx",
        "sphinx_rtd_theme",
        "sphinxcontrib.httpdomain",
        "sphinx-autoapi",
        "sphinx_gallery",
    ],
    "dask": ["dask[complete]"],
    "track": ["track @ git+https://github.com/Delaunay/track"],
    "profet": ["emukit", "GPy", "torch", "pybnn"],
<<<<<<< HEAD
    "pb2": ["GPy"],
=======
    "bohb": [
        "hpbandster",
        "ConfigSpace",
        "sspace @ git+https://github.com/Epistimio/sample-space",
    ],
>>>>>>> e50e0479
    "nevergrad": ["nevergrad>=0.4.3.post10", "fcmaes", "pymoo"],
}
extras_require["all"] = sorted(set(sum(extras_require.values(), [])))

setup_args = dict(
    name="orion",
    version=versioneer.get_version(),
    cmdclass=versioneer.get_cmdclass(),
    description="Asynchronous [black-box] Optimization",
    long_description=open(
        os.path.join(repo_root, "README.rst"), "rt", encoding="utf8"
    ).read(),
    license="BSD-3-Clause",
    author="Epistímio",
    author_email="xavier.bouthillier@umontreal.ca",
    url="https://github.com/epistimio/orion",
    packages=packages,
    package_dir={"": "src"},
    include_package_data=True,
    python_requires=">=3.7",
    entry_points={
        "console_scripts": [
            "orion = orion.core.cli:main",
        ],
        "BaseAlgorithm": [
            "random = orion.algo.random:Random",
            "gridsearch = orion.algo.gridsearch:GridSearch",
            "asha = orion.algo.asha:ASHA",
            "hyperband = orion.algo.hyperband:Hyperband",
            "tpe = orion.algo.tpe:TPE",
            "EvolutionES = orion.algo.evolution_es:EvolutionES",
            "pbt = orion.algo.pbt.pbt:PBT",
<<<<<<< HEAD
            "pb2 = orion.algo.pbt.pb2:PB2",
=======
            "bohb = orion.algo.bohb:BOHB",
>>>>>>> e50e0479
            "nevergrad = orion.algo.nevergradoptimizer:NevergradOptimizer",
        ],
        "Database": [
            "ephemeraldb = orion.core.io.database.ephemeraldb:EphemeralDB",
            "pickleddb = orion.core.io.database.pickleddb:PickledDB",
            "mongodb = orion.core.io.database.mongodb:MongoDB",
        ],
        "BaseStorageProtocol": [
            "track = orion.storage.track:Track",
            "legacy = orion.storage.legacy:Legacy",
        ],
        "BaseExecutor": [
            "singleexecutor = orion.executor.single_backend:SingleExecutor",
            "joblib = orion.executor.joblib_backend:Joblib",
            "dask = orion.executor.dask_backend:Dask",
        ],
    },
    install_requires=[
        "cloudpickle",
        "PyYAML",
        "pymongo>=3",
        "numpy",
        "scipy",
        "gitpython",
        "filelock",
        "tabulate",
        "AppDirs",
        "plotly",
        "kaleido",
        "requests",
        "pandas",
        "gunicorn",
        "falcon",
        "falcon-cors",
        "scikit-learn",
        "psutil",
        "joblib",
        "pytest>=3.0.0",
    ],
    tests_require=tests_require,
    setup_requires=["setuptools", "appdirs", "pytest-runner"],
    extras_require=extras_require,
    # "Zipped eggs don't play nicely with namespace packaging"
    # from https://github.com/pypa/sample-namespace-packages
    zip_safe=False,
)

setup_args["keywords"] = [
    "Machine Learning",
    "Deep Learning",
    "Distributed",
    "Optimization",
]

setup_args["platforms"] = ["Linux"]

setup_args["classifiers"] = [
    "Development Status :: 1 - Planning",
    "Intended Audience :: Developers",
    "Intended Audience :: Education",
    "Intended Audience :: Science/Research",
    "License :: OSI Approved :: BSD License",
    "Operating System :: POSIX",
    "Operating System :: Unix",
    "Programming Language :: Python",
    "Topic :: Scientific/Engineering",
    "Topic :: Scientific/Engineering :: Artificial Intelligence",
] + [("Programming Language :: Python :: %s" % x) for x in "3 3.7 3.8 3.9".split()]

if __name__ == "__main__":
    setup(**setup_args)<|MERGE_RESOLUTION|>--- conflicted
+++ resolved
@@ -41,15 +41,12 @@
     "dask": ["dask[complete]"],
     "track": ["track @ git+https://github.com/Delaunay/track"],
     "profet": ["emukit", "GPy", "torch", "pybnn"],
-<<<<<<< HEAD
     "pb2": ["GPy"],
-=======
     "bohb": [
         "hpbandster",
         "ConfigSpace",
         "sspace @ git+https://github.com/Epistimio/sample-space",
     ],
->>>>>>> e50e0479
     "nevergrad": ["nevergrad>=0.4.3.post10", "fcmaes", "pymoo"],
 }
 extras_require["all"] = sorted(set(sum(extras_require.values(), [])))
@@ -82,11 +79,8 @@
             "tpe = orion.algo.tpe:TPE",
             "EvolutionES = orion.algo.evolution_es:EvolutionES",
             "pbt = orion.algo.pbt.pbt:PBT",
-<<<<<<< HEAD
             "pb2 = orion.algo.pbt.pb2:PB2",
-=======
             "bohb = orion.algo.bohb:BOHB",
->>>>>>> e50e0479
             "nevergrad = orion.algo.nevergradoptimizer:NevergradOptimizer",
         ],
         "Database": [
