--- conflicted
+++ resolved
@@ -24,11 +24,8 @@
     'orion.storage',
     'orion.plotting',
     'orion.analysis',
-<<<<<<< HEAD
-    'orion.serving'
-=======
+    'orion.serving',
     'orion.testing'
->>>>>>> d97d054a
     ]
 
 setup_args = dict(
