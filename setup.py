--- conflicted
+++ resolved
@@ -48,13 +48,8 @@
         "numpy",
     ],
     "dehb": [
-<<<<<<< HEAD
-        "ConfigSpace==0.5.0",
-        "dehb @ git+https://github.com/automl/DEHB.git@development#egg=dehb",
-=======
         "ConfigSpace",
         "dehb @ git+https://github.com/bouthilx/DEHB.git@master#egg=dehb",
->>>>>>> cff4374a
         "sspace @ git+https://github.com/Epistimio/sample-space.git@master#egg=sspace",
     ],
     "bohb": [
