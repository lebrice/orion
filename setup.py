--- conflicted
+++ resolved
@@ -49,11 +49,7 @@
     ],
     "dehb": [
         "ConfigSpace",
-<<<<<<< HEAD
-        "dehb @ git+https://github.com/automl/DEHB.git@development#egg=dehb",
-=======
         "dehb @ git+https://github.com/bouthilx/DEHB.git@master#egg=dehb",
->>>>>>> a08e9e38
         "sspace @ git+https://github.com/Epistimio/sample-space.git@master#egg=sspace",
     ],
     "bohb": [
